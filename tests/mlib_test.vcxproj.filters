--- conflicted
+++ resolved
@@ -57,11 +57,10 @@
     <ClCompile Include="tests_rdir.cpp">
       <Filter>Source Files</Filter>
     </ClCompile>
-<<<<<<< HEAD
+    <ClCompile Include="tests_statpars.cpp">
+      <Filter>Source Files</Filter>
+    </ClCompile>
     <ClCompile Include="tests_ipow.cpp">
-=======
-    <ClCompile Include="tests_statpars.cpp">
->>>>>>> 6326a432
       <Filter>Source Files</Filter>
     </ClCompile>
   </ItemGroup>
