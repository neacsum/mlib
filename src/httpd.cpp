--- conflicted
+++ resolved
@@ -115,15 +115,7 @@
 void connection::run ()
 {
   ws->recvtimeout (HTTPD_TIMEOUT);
-<<<<<<< HEAD
   TRACE8 ("http_connection::run - Connection from %s", ws->peer ()->hostname ().c_str ());
-=======
-#if defined(MLIB_TRACE)
-  inaddr addr;
-  ws->peer (addr);
-  TRACE8 ("http::connection::run - Connection from %s", addr.hostname ().c_str ());
-#endif
->>>>>>> 75f947ae
   try
   {
     while (1)
@@ -151,13 +143,7 @@
 
         if (!ws.good ())
         {
-<<<<<<< HEAD
           TRACE2 ("http_connection::run - timeout peer %s", ws->peer()->hostname ().c_str ());
-=======
-          inaddr addr;
-          ws->peer (addr);
-          TRACE2 ("http::connection::run - timeout peer %s", addr.hostname ().c_str ());
->>>>>>> 75f947ae
           respond (408);
           return;
         }
@@ -171,9 +157,8 @@
       }
       if (input.size () == HTTPD_MAX_HEADER)
       {
-        ws->peer (addr);
         TRACE2 ("http::connection::run - Request too long (%d) peer %s", input.size (),
-                addr.hostname ().c_str ());
+                ws->peer()->hostname ().c_str ());
         respond (414);
         return;
       }
@@ -199,9 +184,8 @@
 
         if (!ws.good ())
         {
-          inaddr addr;
-          ws->peer (addr);
-          TRACE2 ("http::connection::run - timeout peer %s", addr.hostname ().c_str ());
+          TRACE2 ("http::connection::run - timeout peer %s", 
+            ws->peer ()->hostname ().c_str ());
           respond (408);
           return;
         }
@@ -222,14 +206,8 @@
 
       if (input.size () == HTTPD_MAX_HEADER)
       {
-<<<<<<< HEAD
-        TRACE2 ("http_connection::run - Request too long (%d) peer %s", req_len,
+        TRACE2 ("http_connection::run - Request too long peer %s",
                 ws->peer ()->hostname ().c_str ());
-=======
-        ws->peer (addr);
-        TRACE2 ("http::connection::run - Headers too long (%d) peer %s", input.size (),
-                addr.hostname ().c_str ());
->>>>>>> 75f947ae
         respond (413);
         return;
       }
@@ -268,10 +246,9 @@
         }
         catch (std::exception& x)
         {
-          ws->peer (addr);
           TRACE2 ("http::connection::run - Invalid content length (%s) peer %s cause %s",
                   cl.c_str (),
-                  addr.hostname ().c_str (), x.what());
+                  ws->peer()->hostname ().c_str (), x.what());
           body.clear ();
           respond (400); // invalid "Content-Length" header
           return;
@@ -330,16 +307,8 @@
 
 void connection::term ()
 {
-<<<<<<< HEAD
   TRACE8 ("http_connection::term - Closed connection to %s", ws->peer ()->hostname ().c_str ());
-=======
-#if defined(MLIB_TRACE)
-  inaddr addr;
-  ws->peer (addr);
-  TRACE8 ("http::connection::term - Closed connection to %s", addr.hostname ().c_str ());
-#endif
   ws.flush ();
->>>>>>> 75f947ae
   parent.close_connection (*ws.rdbuf ());
   thread::term ();
 }
@@ -1366,17 +1335,19 @@
 */
 int server::invoke_handler (connection& client)
 {
-  int ret = 0;
   auto idx = handlers.find (client.get_path());
   if (idx != handlers.end ())
   {
+    int ret;
     lock l (*idx->second.in_use);
-    TRACE9 ("Invoking handler for %s", idx->first.c_str());
+    TRACE9 ("Invoking handler for %s", idx->first.c_str ());
     ret = idx->second.h (client, idx->second.nfo);
     TRACE9 ("Handler done (%d)", ret);
-  }
-
-  return ret;
+    return ret;
+  }
+  else
+    return HTTP_NO_HANDLER;
+
 }
 
 
