/*!
  \file sqlitepp.h C++ wrapper for SQLITE3

  (c) Mircea Neacsu 2017. All rights reserved.
*/
#pragma once

#if __has_include ("defs.h")
#include "defs.h"
#endif

#include <string>
#include <map>
#include <memory>

<<<<<<< HEAD
#include "sqlite3.h"
=======
#include <Winsock2.h>
#include <sqlite3/sqlite3.h>
>>>>>>> 22066882
#include "errorcode.h"

#if (defined(_MSVC_LANG) && _MSVC_LANG < 202002L)                             \
 || (!defined(_MSVC_LANG) && (__cplusplus < 202002L))
#error "sqlitepp requires c++20"
#endif

<<<<<<< HEAD
=======
#pragma comment (lib, "sqlite3.lib")

>>>>>>> 22066882
namespace mlib {

class Query;

///Wrapper for database connection handle
class Database
{
public:

  ///Flags for database opening mode
  enum class openflags {
    readonly      = SQLITE_OPEN_READONLY,     ///< Read-only access
    readwrite     = SQLITE_OPEN_READWRITE,    ///< Read/write access on existing database
    create        = SQLITE_OPEN_READWRITE | SQLITE_OPEN_CREATE, ///<Read/write/create access
    uri           = SQLITE_OPEN_URI,          ///<filename is interpreted as a URI
    nomutex       = SQLITE_OPEN_NOMUTEX,      ///<database connection opens in multi-threaded mode
    fullmutex     = SQLITE_OPEN_FULLMUTEX,    ///<database connection opens in the serialized mode
    sharedcache   = SQLITE_OPEN_SHAREDCACHE,  ///<database connection is eligible to use shared cache mode
    privatecache  = SQLITE_OPEN_PRIVATECACHE, ///<database connection does not participate in shared cache mode
    memory        = SQLITE_OPEN_MEMORY | SQLITE_OPEN_READWRITE | SQLITE_OPEN_CREATE,  ///<database opened in memory
    nofollow      = SQLITE_OPEN_NOFOLLOW      ///<filename cannot be a symlink
  };

  ///Default constructor
  Database ();

  ///Open a database specified by name
  Database (const std::string& name, openflags flags=openflags::create);

  ///Destructor
  ~Database ();

  /// Assignment operator 
  Database& operator =(const Database& rhs);

  ///Check if database is opened or not
  bool connected () {return (db != 0);};

  /// Return true if database connection is read-only
  bool is_readonly ();

  ///Return handle of database connection
  operator sqlite3* () {return db;};

  ///Return rowid of last successful insert
  __int64 last_rowid ();

  ///Return number of records changed by last query 
  __int64 changes ();

  ///Return total number of changes since database was opened
  __int64 total_changes ();

  ///Open database connection
  erc open (const std::string& name, openflags flags=openflags::create);

  ///Close database connection
  erc close ();

  ///Execute multiple SQL sentences
  erc exec (const std::string& sql);

  ///Return a Query object containing a prepared statement with the given SQL text
  checked<Query> make_query (const std::string& sql);

  /// Return a Query object containing the first prepared statement of the given SQL text
  checked<Query> make_query_multiple (std::string &sql);

  /// Return filename of a database connection
  std::string filename (const std::string& schema = "main") const;

  ///Return schema name for a database connection
  std::string schema (int n) const;
  
  /// Return extended result code
  int extended_error ();

  /// Flush 
  erc flush();

private:
  /// prohibit default function 
  Database (const Database& t) = delete;

  sqlite3 *db;
  std::unique_ptr<errfac> errors;
  friend class Query;
};

///Wrapper for SQL prepared sentences
class Query
{
  friend class Database;
public:

  ///Default constructor
  Query ();

  ///Statement attached to a database but without any SQL
  Query (Database& db);

  ///Build a prepared statement from SQL text
  Query (Database& db, const std::string& sql);

  /// Move constructor
  Query(Query&& other);

  /// Move assignment operator
  Query& operator =(Query&& rhs);

  ~Query ();

  ///Return the underlining statement handle
  operator sqlite3_stmt* ();

  ///Assign SQL text to a query
  Query& operator =(const std::string& sql);

  ///Retrieve SQL text
  std::string sql() const;

  ///Retrieve SQL text
  operator std::string () const;

  ///Evaluate the statement
  erc           step ();

  Query&        bind (int par, const std::string& val);
  Query&        bind (const std::string& parname, const std::string& val);
  Query&        bind (int par, int val);
  Query&        bind (const std::string& parname, int val);
  Query&        bind (int par, double val);
  Query&        bind (const std::string& parname, double val);
  Query&        bind (int par, __int64 val);
  Query&        bind (const std::string& parname, __int64 val);
  Query&        bind (int par, void *val, int len);
  Query&        bind (const std::string& parname, void* val, int len);
  Query&        bind (int par, const SYSTEMTIME& st);
  Query&        bind (const std::string& parname, const SYSTEMTIME& st);

  Query&        clear_bindings ();

  int           column_int (int nc) const;
  int           column_int (const std::string& colname) const;

  std::string   column_str (int nc) const;
  std::string   column_str (const std::string& colname) const;

  const char*   column_text (int nc) const;
  const char*   column_text (const std::string& colname) const;

  double        column_double (int nc) const;
  double        column_double (const std::string& colname) const;

  __int64       column_int64 (int nc) const;
  __int64       column_int64 (const std::string& name) const;

  const void*   column_blob (int nc) const;
  const void*   column_blob (const std::string& name) const;

  SYSTEMTIME    column_time (int nc) const;
  SYSTEMTIME    column_time (const std::string& name) const;

  int           column_type (int nc) const;
  int           column_type (const std::string& colname) const;

  int           column_size (int nc) const;
  int           column_size (const std::string& colname) const;

#ifndef SQLITE_OMIT_DECLTYPE
  std::string   decl_type (int nc) const;
  std::string   decl_type (const std::string& colname) const;
#endif

#ifdef SQLITE_ENABLE_COLUMN_METADATA
  std::string   table_name (int nc) const;
  std::string   table_name (const std::string& colname) const;

  std::string   database_name (int nc) const;
  std::string   database_name (const std::string& colname) const;
#endif

  std::string   column_name(int nc) const;

  /// Return number of columns in the result set
  int           columns ();

  ///Reset statement to initial state
  Query&        reset ();

  void          finalize ();

private:
  /// prohibit default function 
  Query(const Query& t) = delete;

  /// prohibit default function 
  Query& operator= (const Query& rhs) = delete;

  void          map_columns () const;
  int           find_col (const std::string& colname) const;
  erc           check_errors (int rc);

  sqlite3_stmt* stmt;
  Database*     dbase;

  /*! SQLITE is case insensitive in column names. Make column_xxx functions also
  case insensitive */
  struct iless {
    bool operator () (const std::string& left, const std::string& right) const;
  };

  std::map <std::string, int, Query::iless> mutable index;
  bool mutable col_mapped;
};

/*==================== INLINE FUNCTIONS ===========================*/
inline
__int64 Database::last_rowid () 
{
  return sqlite3_last_insert_rowid (db);
}

inline
__int64 Database::changes () 
{
  return sqlite3_changes64 (db);
}

inline __int64 mlib::Database::total_changes ()
{
  return sqlite3_total_changes64 (db);
}

inline
Query::Query() : stmt (0), dbase(0), col_mapped (false) 
{
}

inline
Query::operator sqlite3_stmt* () 
{
  return stmt;
}

inline
int Query::columns () 
{
  return sqlite3_column_count (stmt);
}

inline
bool Query::iless::operator () (const std::string& left, const std::string& right) const 
{
  return _stricmp(left.c_str(), right.c_str())<0;
}

/*!
  This is just syntactic sugar over Query::sql() function
*/
inline
Query::operator std::string () const
{
  return sql ();
}

inline
Database::openflags operator |(const Database::openflags& f1, const Database::openflags& f2)
{
  return static_cast<Database::openflags>(
    static_cast<int>(f1) | static_cast<int>(f2));
}

};<|MERGE_RESOLUTION|>--- conflicted
+++ resolved
@@ -13,12 +13,8 @@
 #include <map>
 #include <memory>
 
-<<<<<<< HEAD
-#include "sqlite3.h"
-=======
 #include <Winsock2.h>
 #include <sqlite3/sqlite3.h>
->>>>>>> 22066882
 #include "errorcode.h"
 
 #if (defined(_MSVC_LANG) && _MSVC_LANG < 202002L)                             \
@@ -26,11 +22,8 @@
 #error "sqlitepp requires c++20"
 #endif
 
-<<<<<<< HEAD
-=======
 #pragma comment (lib, "sqlite3.lib")
 
->>>>>>> 22066882
 namespace mlib {
 
 class Query;
